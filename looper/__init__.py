--- conflicted
+++ resolved
@@ -70,179 +70,6 @@
         prog="looper", description=banner, epilog=additional_description,
         version=__version__)
 
-<<<<<<< HEAD
-    # Logging control
-    parser.add_argument(
-            "--logfile", dest="logfile",
-            help="Optional output file for looper logs (default: %(default)s)")
-    parser.add_argument(
-            "--verbosity", dest="verbosity",
-            type=int, choices=range(len(_LEVEL_BY_VERBOSITY)),
-            help="Choose level of verbosity (default: %(default)s)")
-    parser.add_argument(
-            "--logging-level", dest="logging_level",
-            help=argparse.SUPPRESS)
-    parser.add_argument(
-            "--dbg", dest="dbg", action="store_true",
-            help="Turn on debug mode (default: %(default)s)")
-    parser.add_argument(
-            "--env", dest="env",
-            default=None,
-            help="Environment variable that points to the DIVCFG file. "
-                 "(default: DIVCFG)")
-
-    # Individual subcommands
-    # TODO: "table" & "report" (which calls table by default)
-    msg_by_cmd = {
-            "run": "Run or submit sample jobs.",
-            "rerun": "Resubmit sample jobs with failed flags.",
-            "runp": "Run or submit a project job.",
-            "table": "Write summary stats table for project samples.",
-            "report": "Create browsable HTML report of project results.",
-            "destroy": "Remove output files of the project.",
-            "check": "Check flag status of current runs.",
-            "clean": "Run clean scripts of already processed jobs.",
-            "inspect": "Print information about a project.",
-            "init": "Initialize looper dotfile.",
-            "mod": "Modify looper dotfile."
-    }
-
-    subparsers = parser.add_subparsers(dest="command")
-
-    def add_subparser(cmd):
-        message = msg_by_cmd[cmd]
-        return subparsers.add_parser(cmd, description=message, help=message, formatter_class=lambda prog: argparse.HelpFormatter(prog, max_help_position=28, width=100))
-
-    # Run and rerun command
-    run_subparser = add_subparser("run")
-    rerun_subparser = add_subparser("rerun")
-    collate_subparser = add_subparser("runp")
-    table_subparser = add_subparser("table")
-    report_subparser = add_subparser("report")
-    destroy_subparser = add_subparser("destroy")
-    check_subparser = add_subparser("check")
-    clean_subparser = add_subparser("clean")
-    inspect_subparser = add_subparser("inspect")
-    init_subparser = add_subparser("init")
-    mod_subparser = add_subparser("mod")
-    for subparser in [run_subparser, rerun_subparser, collate_subparser,
-                      init_subparser, mod_subparser]:
-        subparser.add_argument(
-                "--ignore-flags", dest="ignore_flags", default=False,
-                action=_StoreBoolActionType, type=html_checkbox(checked=False),
-                help="Ignore run status flags? Default: False. "
-                     "By default, pipelines will not be submitted if a pypiper "
-                     "flag file exists marking the run (e.g. as "
-                     "'running' or 'failed'). Set this option to ignore flags "
-                     "and submit the runs anyway. Default=False")
-        subparser.add_argument(
-                "-t", "--time-del", dest="time_delay", metavar="S",
-                type=html_range(min_val=0, max_val=30, value=0), default=0,
-                help="Time delay in seconds between job submissions.")
-        subparser.add_argument(
-                "-p", "--package", metavar="P",
-                help="Divvy: Name of computing resource package to use")
-        subparser.add_argument(
-                "-s", "--settings", dest="settings", default="", metavar="S",
-                help="Divvy: Path to a YAML settings file with compute settings")
-        subparser.add_argument(
-                "-m", "--compute", metavar="C",
-                help="Divvy: Comma-separated list of computing resource "
-                     "key-value pairs, e.g., " + EXAMPLE_COMPUTE_SPEC_FMT)
-        subparser.add_argument(
-                "-l", "--limit", dest="limit", default=None, metavar="N",
-                type=html_range(min_val=1, max_val="num_samples",
-                                value="num_samples"),
-                help="Limit to n samples.")
-        subparser.add_argument(
-                "-x", "--command-extra", dest="command_extra", default="",
-                metavar="S", help="String to append to every command")
-        subparser.add_argument(
-                "-y", "--command-extra-override", dest="command_extra_override",
-                metavar="S", default="",
-                help="String to append to every command, "
-                     "overriding values in PEP.")
-        
-    for subparser in [run_subparser, rerun_subparser, init_subparser, mod_subparser]:
-        # Note that defaults for otherwise numeric lump parameters are set to
-        # null by default so that the logic that parses their values may
-        # distinguish between explicit 0 and lack of specification.
-        subparser.add_argument(
-                "-u", "--lump", default=None, metavar="SIZE",
-                type=html_range(min_val=0, max_val=100, step=0.1, value=0),
-                help="Total input file size in GB to batch into a single job")
-        subparser.add_argument(
-                "-n", "--lumpn", default=None, metavar="N",
-                type=html_range(min_val=1, max_val="num_samples", value=1),
-                help="Number of individual commands to batch into a single job")
-
-    inspect_subparser.add_argument("-n", "--sample-name", required=False,
-                                   nargs="+",
-                                   help="Name of the samples to inspect.")
-
-    check_subparser.add_argument(
-            "-A", "--all-folders", action=_StoreBoolActionType,
-            default=False, type=html_checkbox(checked=False),
-            help="Check status for all project's output folders, not just "
-                 "those for samples specified in the config file used. "
-                 "Default=False")
-    check_subparser.add_argument(
-            "-F", "--flags", nargs='*', default=FLAGS,
-            type=html_select(choices=FLAGS),
-            help="Check on only these flags/status values.")
-
-    for subparser in [destroy_subparser, clean_subparser, init_subparser, mod_subparser]:
-        subparser.add_argument(
-                "--force-yes", action=_StoreBoolActionType, default=False,
-                type=html_checkbox(checked=False),
-                help="Provide upfront confirmation of destruction intent, "
-                     "to skip console query.  Default=False")
-
-    # Common arguments
-    for subparser in [run_subparser, rerun_subparser, table_subparser,
-                      report_subparser, destroy_subparser, check_subparser,
-                      clean_subparser, collate_subparser, inspect_subparser,
-                      init_subparser, mod_subparser]:
-        subparser.add_argument("config_file", nargs="?",
-                               help="Project configuration file (YAML).")
-        subparser.add_argument(
-                "-i", "--pipeline-interfaces", dest="pifaces", metavar="P",
-                nargs="+", action='append',
-                help="Path to a pipeline interface file")
-        subparser.add_argument(
-                "--file-checks", dest="file_checks",
-                action=_StoreBoolActionType, default=True,
-                type=html_checkbox(checked=True),
-                help="Perform input file checks. Default=True.")
-        subparser.add_argument(
-                "-d", "--dry-run", dest="dry_run",
-                action=_StoreBoolActionType, default=False,
-                type=html_checkbox(checked=False),
-                help="Don't actually submit the jobs.  Default=False")
-
-        fetch_samples_group = \
-            subparser.add_argument_group(
-                "select samples",
-                "This group of arguments lets you specify samples to use by "
-                "exclusion OR inclusion of the samples attribute values.")
-        fetch_samples_group.add_argument(
-            "--selector-attribute", dest="selector_attribute", default="toggle",
-            help="Specify the attribute for samples exclusion OR inclusion")
-        protocols = fetch_samples_group.add_mutually_exclusive_group()
-        protocols.add_argument(
-                "--selector-exclude", nargs='*', dest="selector_exclude",
-                help="Operate only on samples that either lack this attribute "
-                     "value or for which this value is not in this collection.")
-        protocols.add_argument(
-                "--selector-include", nargs='*', dest="selector_include",
-                help="Operate only on samples associated with these attribute "
-                     "values; if not provided, all samples are used.")
-        subparser.add_argument(
-                "-a", "--amendments", dest="amendments", nargs="+", metavar="A",
-                help="List of of amendments to activate")
-
-    return parser
-=======
     aux_parser = VersionInHelpParser(
         prog="looper", description=banner, epilog=additional_description,
         version=__version__)
@@ -418,5 +245,4 @@
                     "-a", "--amendments", dest="amendments", nargs="+",
                     help="List of of amendments to activate")
         result.append(parser)
-    return result
->>>>>>> 95f21e6b
+    return result