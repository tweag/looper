"""Project configuration, particularly for logging.

Project-scope constants may reside here, but more importantly, some setup here
will provide a logging infrastructure for all of the project's modules.
Individual modules and classes may provide separate configuration on a more
local level, but this will at least provide a foundation.

"""

import argparse
import logging
from .conductor import SubmissionConductor
from .pipeline_interface import PipelineInterface
from .project import Project
from ._version import __version__
from .parser_types import *
from .const import *

from ubiquerg import VersionInHelpParser
from divvy import DEFAULT_COMPUTE_RESOURCES_NAME, NEW_COMPUTE_KEY as COMPUTE_KEY
# Not used here, but make this the main import interface between peppy and
# looper, so that other modules within this package need not worry about
# the locations of some of the peppy declarations. Effectively, concentrate
# the connection between peppy and looper here, to the extent possible.

__all__ = ["Project", "PipelineInterface", "SubmissionConductor"]

# Descending by severity for correspondence with logic inversion.
# That is, greater verbosity setting corresponds to lower logging level.
_LEVEL_BY_VERBOSITY = [logging.ERROR, logging.CRITICAL, logging.WARN,
                       logging.INFO, logging.DEBUG]


class _StoreBoolActionType(argparse.Action):
    """
    Enables the storage of a boolean const and custom type definition needed
    for systematic html interface generation. To get the _StoreTrueAction
    output use default=False in the add_argument function
    and default=True to get _StoreFalseAction output.
    """
    def __init__(self, option_strings, dest, type, default,
                 required=False, help=None):
        super(_StoreBoolActionType, self).__init__(
            option_strings=option_strings,
            dest=dest,
            nargs=0,
            const=not default,
            default=default,
            type=type,
            required=required,
            help=help)

    def __call__(self, parser, namespace, values, option_string=None):
        setattr(namespace, self.dest, self.const)

        
def build_parser():
    """
    Building argument parser.

    :return argparse.ArgumentParser
    """

    # Main looper program help text messages
    banner = "%(prog)s - A project job submission engine and project manager."
    additional_description = "For subcommand-specific options, " \
                             "type: '%(prog)s <subcommand> -h'"
    additional_description += "\nhttps://github.com/pepkit/looper"

    parser = VersionInHelpParser(
        prog="looper", description=banner, epilog=additional_description,
        version=__version__)

    # Logging control
    parser.add_argument(
            "--logfile", dest="logfile",
            help="Optional output file for looper logs (default: %(default)s)")
    parser.add_argument(
            "--verbosity", dest="verbosity",
            type=int, choices=range(len(_LEVEL_BY_VERBOSITY)),
            help="Choose level of verbosity (default: %(default)s)")
    parser.add_argument(
            "--logging-level", dest="logging_level",
            help=argparse.SUPPRESS)
    parser.add_argument(
            "--dbg", dest="dbg", action="store_true",
            help="Turn on debug mode (default: %(default)s)")
    parser.add_argument(
            "--env", dest="env",
            default=None,
            help="Environment variable that points to the DIVCFG file. "
                 "(default: DIVCFG)")
    parser.add_argument("--dotfile-template", action="store_true",
                        help="Print out a looper dotfile template and exit")

    # Individual subcommands
    # TODO: "table" & "report" (which calls table by default)
    msg_by_cmd = {
            "run": "Run or submit sample jobs.",
            "rerun": "Resubmit sample jobs with failed flags.",
            "runp": "Run or submit a project job.",
            "table": "Write summary stats table for project samples.",
            "report": "Create browsable HTML report of project results.",
            "destroy": "Remove output files of the project.",
            "check": "Check flag status of current runs.",
            "clean": "Run clean scripts of already processed jobs.",
            "inspect": "Print information about a project."}

    subparsers = parser.add_subparsers(dest="command")

    def add_subparser(cmd):
        message = msg_by_cmd[cmd]
        return subparsers.add_parser(cmd, description=message, help=message, 
            formatter_class=lambda prog: argparse.HelpFormatter(prog, max_help_position=28, width=100))

    # Run and rerun command
    run_subparser = add_subparser("run")
    rerun_subparser = add_subparser("rerun")
    collate_subparser = add_subparser("runp")
    for subparser in [run_subparser, rerun_subparser, collate_subparser]:
        subparser.add_argument(
                "--ignore-flags", dest="ignore_flags", default=False,
                action=_StoreBoolActionType, type=html_checkbox(checked=False),
                help="Ignore run status flags? Default: False. "
                     "By default, pipelines will not be submitted if a pypiper "
                     "flag file exists marking the run (e.g. as "
                     "'running' or 'failed'). Set this option to ignore flags "
                     "and submit the runs anyway. Default=False")
        subparser.add_argument(
                "-t", "--time-delay", dest="time_delay", metavar="S",
                type=html_range(min_val=0, max_val=30, value=0), default=0,
                help="Time delay in seconds between job submissions.")
        subparser.add_argument(
                "-p", "--package", metavar="P",
                help="Divvy: Name of computing resource package to use")
        subparser.add_argument(
                "-s", "--settings", dest="settings", default="", metavar="S",
                help="Divvy: Path to a YAML settings file with compute settings")
        subparser.add_argument(
                "-m", "--compute", metavar="C",
                help="Divvy: Comma-separated list of computing resource key-value pairs,"
                     "e.g., " + EXAMPLE_COMPUTE_SPEC_FMT)
        subparser.add_argument(
                "-l", "--limit", dest="limit", default=None, metavar="L",
                type=html_range(min_val=1, max_val="num_samples",
                                value="num_samples"),
                help="Limit to n samples.")
        subparser.add_argument(
<<<<<<< HEAD
                "--command-extra", dest="command_extra", default="",
                help="string appended to every command")
        subparser.add_argument(
                "--command-extra-override", dest="command_extra_override",
                default="",
                help="string appended to every command, deactivates 'extra' "
                     "Sample and Project.looper attributes")
        subparser.add_argument(
                "-s", "--settings", dest="settings", default="",
                help="path to a YAML-formatted settings file used to populate "
                     "the command template")
=======
                "-x", "--command-extra", dest="pipeline_args", default="",
                help="arguments to pass to a pipeline")
>>>>>>> 1f0096c9
    for subparser in [run_subparser, rerun_subparser]:
        # Note that defaults for otherwise numeric lump parameters are set to
        # null by default so that the logic that parses their values may
        # distinguish between explicit 0 and lack of specification.
        subparser.add_argument(
                "-u", "--lump", default=None, metavar="SIZE",
                type=html_range(min_val=0, max_val=100, step=0.1, value=0),
                help="Maximum total input file size in GB for a batch of "
                     "commands in a single job")
        subparser.add_argument(
                "-n", "--lumpn", default=None, metavar="N",
                type=html_range(min_val=1, max_val="num_samples", value=1),
                help="Number of individual scripts grouped into "
                     "single submission")

    # Other commands
    table_subparser = add_subparser("table")
    report_subparser = add_subparser("report")    
    destroy_subparser = add_subparser("destroy")
    check_subparser = add_subparser("check")
    clean_subparser = add_subparser("clean")
    inspect_subparser = add_subparser("inspect")

    check_subparser.add_argument(
            "-A", "--all-folders", action=_StoreBoolActionType,
            default=False, type=html_checkbox(checked=False),
            help="Check status for all project's output folders, not just "
                 "those for samples specified in the config file used. "
                 "Default=False")
    check_subparser.add_argument(
            "-F", "--flags", nargs='*', default=FLAGS,
            type=html_select(choices=FLAGS),
            help="Check on only these flags/status values.")

    for subparser in [destroy_subparser, clean_subparser]:
        subparser.add_argument(
                "--force-yes", action=_StoreBoolActionType, default=False,
                type=html_checkbox(checked=False),
                help="Provide upfront confirmation of destruction intent, "
                     "to skip console query.  Default=False")

    # Common arguments
    for subparser in [run_subparser, rerun_subparser, table_subparser,
                      report_subparser, destroy_subparser, check_subparser,
                      clean_subparser, collate_subparser, inspect_subparser]:
        subparser.add_argument("config_file", nargs="?",
                               help="Project configuration file (YAML).")
        # subparser.add_argument(
        #         "-c", "--config", required=False, default=None,
        #         dest="looper_config", help="Looper configuration file (YAML).")
        subparser.add_argument(
                "--pipeline-interfaces", dest="pifaces", metavar="P",
                nargs="+", action='append',
                help="Path to a pipeline interface file")
        subparser.add_argument(
                "--file-checks", dest="file_checks",
                action=_StoreBoolActionType, default=True,
                type=html_checkbox(checked=True),
                help="Perform input file checks. Default=True.")
        subparser.add_argument(
                "-d", "--dry-run", dest="dry_run",
                action=_StoreBoolActionType, default=False,
                type=html_checkbox(checked=False),
                help="Don't actually submit the jobs.  Default=False")

        fetch_samples_group = \
            subparser.add_argument_group(
                "select samples",
                "This group of arguments lets you specify samples to use by "
                "exclusion OR inclusion of the samples attribute values.")
        fetch_samples_group.add_argument(
            "--selector-attribute", dest="selector_attribute", default="toggle",
            help="Specify the attribute for samples exclusion OR inclusion")
        protocols = fetch_samples_group.add_mutually_exclusive_group()
        protocols.add_argument(
                "--selector-exclude", nargs='*', dest="selector_exclude",
                help="Operate only on samples that either lack this attribute "
                     "value or for which this value is not in this collection.")
        protocols.add_argument(
                "--selector-include", nargs='*', dest="selector_include",
                help="Operate only on samples associated with these attribute "
                     "values; if not provided, all samples are used.")
        subparser.add_argument(
                "-a", "--amendments", dest="amendments", nargs="+",
                help="List of of amendments to activate")

    return parser<|MERGE_RESOLUTION|>--- conflicted
+++ resolved
@@ -146,22 +146,14 @@
                                 value="num_samples"),
                 help="Limit to n samples.")
         subparser.add_argument(
-<<<<<<< HEAD
-                "--command-extra", dest="command_extra", default="",
+                "-x", "--command-extra", dest="command_extra", default="",
                 help="string appended to every command")
         subparser.add_argument(
                 "--command-extra-override", dest="command_extra_override",
                 default="",
-                help="string appended to every command, deactivates 'extra' "
+                help="string appended to every command, deactivates 'command_extra' "
                      "Sample and Project.looper attributes")
-        subparser.add_argument(
-                "-s", "--settings", dest="settings", default="",
-                help="path to a YAML-formatted settings file used to populate "
-                     "the command template")
-=======
-                "-x", "--command-extra", dest="pipeline_args", default="",
-                help="arguments to pass to a pipeline")
->>>>>>> 1f0096c9
+        
     for subparser in [run_subparser, rerun_subparser]:
         # Note that defaults for otherwise numeric lump parameters are set to
         # null by default so that the logic that parses their values may
