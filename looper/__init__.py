--- conflicted
+++ resolved
@@ -299,22 +299,12 @@
                                          default="protocol")
         protocols = fetch_samples_group.add_mutually_exclusive_group()
         protocols.add_argument(
-<<<<<<< HEAD
-                "--selector-exclude", nargs='*', dest="selector_exclude",
+                "--selector-exclude", nargs='*',
                 help="Operate only on samples that either lack this attribute value or "
                      "for which this value is not in this collection.")
         protocols.add_argument(
-                "--selector-include", nargs='*', dest="selector_include",
+                "--selector-include", nargs='*',
                 help="Operate only on samples associated with these attribute values;"
-=======
-                "--selector-exclude", nargs='*',
-                help="Operate only on samples that either lack a protocol or "
-                     "for which protocol is not in this collection.")
-        protocols.add_argument(
-                "--selector-include", nargs='*',
-                help="Operate only on samples associated with these protocols;"
->>>>>>> 1b826a48
-                     " if not provided, all samples are used.")
         protocols.add_argument(
                 "--selector-attribute", type=str, default=None,
                 help="Choose the attribute on which to employ selector args.")
