""" Model the connection between a pipeline and a project or executor. """

import inspect
import logging
import os
import sys
if sys.version_info < (3, 3):
    from collections import Mapping
else:
    from collections.abc import Mapping
import warnings

import yaml
from yaml import SafeLoader

from .exceptions import InvalidResourceSpecificationException, \
    MissingPipelineConfigurationException, PipelineInterfaceConfigError
from .utils import get_logger
from attmap import PathExAttMap
from divvy import DEFAULT_COMPUTE_RESOURCES_NAME, NEW_COMPUTE_KEY as COMPUTE_KEY
from peppy import utils, Sample
<<<<<<< HEAD
=======
from divvy import DEFAULT_COMPUTE_RESOURCES_NAME
>>>>>>> 48cb76e2
from peppy.utils import is_command_callable


_LOGGER = get_logger(__name__)


PL_KEY = "pipelines"
PROTOMAP_KEY = "protocol_mapping"
RESOURCES_KEY = "resources"
SUBTYPE_MAPPING_SECTION = "sample_subtypes"


@utils.copy
class PipelineInterface(PathExAttMap):
    """
    This class parses, holds, and returns information for a yaml file that
    specifies how to interact with each individual pipeline. This
    includes both resources to request for cluster job submission, as well as
    arguments to be passed from the sample annotation metadata to the pipeline

    :param str | Mapping config: path to file from which to parse
        configuration data, or pre-parsed configuration data.
    """

    REQUIRED_SECTIONS = [PL_KEY, PROTOMAP_KEY]

    def __init__(self, config):
        super(PipelineInterface, self).__init__()

        if isinstance(config, Mapping):
            self.pipe_iface_file = None
            self.source = None
        else:
            _LOGGER.debug("Parsing '%s' for %s config data",
                          config, self.__class__.__name__)
            self.pipe_iface_file = config
            with open(config, 'r') as f:
                config = yaml.load(f, SafeLoader)
            self.source = config

        # Check presence of 2 main sections (protocol mapping and pipelines).
        missing = [s for s in self.REQUIRED_SECTIONS if s not in config]
        if missing:
            raise PipelineInterfaceConfigError(missing)

        # Format and add the protocol mappings and individual interfaces.
        config = expand_pl_paths(config)
        config = standardize_protocols(config)
        self.add_entries(config)

    def __repr__(self):
        """ String representation """
        source = self.pipe_iface_file or "Mapping"
        num_pipelines = len(self.pipelines)
        # TODO: could use 'name' here
        pipelines = ", ".join(self.pipelines.keys())
        return "{} from {}, with {} pipeline(s): {}".format(
                self.__class__.__name__, source, num_pipelines, pipelines)

    def choose_resource_package(self, pipeline_name, file_size):
        """
        Select resource bundle for given input file size to given pipeline.

        :param str pipeline_name: Name of pipeline.
        :param float file_size: Size of input data (in gigabytes).
        :return MutableMapping: resource bundle appropriate for given pipeline,
            for given input file size
        :raises ValueError: if indicated file size is negative, or if the
            file size value specified for any resource package is negative
        :raises _InvalidResourceSpecificationException: if no default
            resource package specification is provided
        """

        # Ensure that we have a numeric value before attempting comparison.
        file_size = float(file_size)

        if file_size < 0:
            raise ValueError("Attempted selection of resource package for "
                             "negative file size: {}".format(file_size))

        def notify(msg):
            msg += " for pipeline {}".format(pipeline_name)
            if self.pipe_iface_file is not None:
                msg += " in interface {}".format(self.pipe_iface_file)
            _LOGGER.debug(msg)

        pl = self.select_pipeline(pipeline_name)

        universal_compute = {}
        try:
            universal_compute = pl[COMPUTE_KEY]
        except KeyError:
            notify("No compute settings")

        try:
            resources = universal_compute[RESOURCES_KEY]
        except KeyError:
            try:
                resources = pl[RESOURCES_KEY]
            except KeyError:
                notify("No resources")
                return {}
        else:
            if RESOURCES_KEY in pl:
                _LOGGER.warning(
                    "{rk} section found in both {c} section and top-level "
                    "pipelines section of pipeline interface; {c} section "
                    "version will be used".format(rk=RESOURCES_KEY, c=COMPUTE_KEY))

        # Require default resource package specification.
        try:
            default_resource_package = \
                    resources[DEFAULT_COMPUTE_RESOURCES_NAME]
        except KeyError:
            raise InvalidResourceSpecificationException(
                "Pipeline resources specification lacks '{}' section".
                    format(DEFAULT_COMPUTE_RESOURCES_NAME))

        # Parse min file size to trigger use of a resource package.
        def file_size_ante(name, data):
            # Retrieve this package's minimum file size.
            # Retain backwards compatibility while enforcing key presence.
            try:
                fsize = data["min_file_size"]
            except KeyError:
                fsize = data["file_size"]
            fsize = float(fsize)
            # Negative file size is illogical and problematic for comparison.
            if fsize < 0:
                raise ValueError(
                        "Negative file size threshold for resource package "
                        "'{}': {}".format(name, fsize))
            return fsize

        # Enforce default package minimum of 0.
        if "file_size" in default_resource_package:
            del default_resource_package["file_size"]
        resources[DEFAULT_COMPUTE_RESOURCES_NAME]["min_file_size"] = 0

        try:
            # Sort packages by descending file size minimum to return first
            # package for which given file size satisfies the minimum.
            resource_packages = sorted(
                resources.items(),
                key=lambda name_and_data: file_size_ante(*name_and_data),
                reverse=True)
        except ValueError:
            _LOGGER.error("Unable to use file size to prioritize "
                          "resource packages: {}".format(resources))
            raise

        # "Descend" packages by min file size, choosing minimally-sufficient.
        for rp_name, rp_data in resource_packages:
            size_ante = file_size_ante(rp_name, rp_data)
            if file_size >= size_ante:
                _LOGGER.debug(
                    "Selected '{}' package with min file size {} Gb for file "
                    "of size {} Gb.".format(rp_name, size_ante, file_size))
                rp_data.update(universal_compute)
                return rp_data

    def finalize_pipeline_key_and_paths(self, pipeline_key):
        """
        Determine pipeline's full path, arguments, and strict key.

        This handles multiple ways in which to refer to a pipeline (by key)
        within the mapping that contains the data that defines a
        PipelineInterface. It also ensures proper handling of the path to the
        pipeline (i.e., ensuring that it's absolute), and that the text for
        the arguments are appropriately dealt parsed and passed.

        :param str pipeline_key: the key in the pipeline interface file used
            for the protocol_mappings section. Previously was the script name.
        :return (str, str, str): more precise version of input key, along with
            absolute path for pipeline script, and full script path + options

        """

        # The key may contain extra command-line flags; split key from flags.
        # The strict key was previously the script name itself, something like
        # "ATACseq.py", but now is typically just something like "atacseq".
        strict_pipeline_key, _, pipeline_key_args = pipeline_key.partition(' ')

        full_pipe_path = \
                self.get_attribute(strict_pipeline_key, "path")
        if full_pipe_path:
            script_path_only = os.path.expanduser(
                os.path.expandvars(full_pipe_path[0].strip()))
            if os.path.isdir(script_path_only):
                script_path_only = os.path.join(script_path_only, pipeline_key)
            script_path_with_flags = \
                    "{} {}".format(script_path_only, pipeline_key_args)
        else:
            # backwards compatibility w/ v0.5
            script_path_only = strict_pipeline_key
            script_path_with_flags = pipeline_key

        # Clear trailing whitespace.
        script_path_only = script_path_only.rstrip()

        # TODO: determine how to deal with pipelines_path (i.e., could be null)
        if not os.path.isabs(script_path_only) and not \
                is_command_callable(script_path_only):
            _LOGGER.whisper("Expanding non-absolute script path: '%s'",
                            script_path_only)
            script_path_only = os.path.join(
                    self.pipelines_path, script_path_only)
            _LOGGER.whisper("Absolute script path: '%s'", script_path_only)
            script_path_with_flags = os.path.join(
                    self.pipelines_path, script_path_with_flags)
            _LOGGER.whisper("Absolute script path with flags: '%s'",
                            script_path_with_flags)

        return strict_pipeline_key, script_path_only, script_path_with_flags

    def get_arg_string(self, pipeline_name, sample,
                       submission_folder_path="", **null_replacements):
        """
        For a given pipeline and sample, return the argument string.

        :param str pipeline_name: Name of pipeline.
        :param Sample sample: current sample for which job is being built
        :param str submission_folder_path: path to folder in which files
            related to submission of this sample will be placed.
        :param dict null_replacements: mapping from name of Sample attribute
            name to value to use in arg string if Sample attribute's value
            is null
        :return str: command-line argument string for pipeline
        """

        def update_argtext(argtext, option, argument):
            if argument is None or "" == argument:
                _LOGGER.debug("Skipping null/empty argument for option "
                              "'{}': {}".format(option, type(argument)))
                return argtext
            _LOGGER.debug("Adding argument for pipeline option '{}': {}".
                          format(option, argument))
            return "{} {} {}".format(argtext, option, argument)

        default_filepath = os.path.join(
                submission_folder_path, sample.generate_filename())
        _LOGGER.debug("Default sample filepath: '%s'", default_filepath)
        proxies = {"yaml_file": default_filepath}
        proxies.update(null_replacements)

        _LOGGER.debug("Building arguments string")
        config = self.select_pipeline(pipeline_name)
        argstring = ""

        if "arguments" not in config:
            _LOGGER.info("No arguments found for '%s' in '%s'",
                              pipeline_name, self.pipe_iface_file)
            return argstring

        args = config["arguments"]
        for pipe_opt, sample_attr in args.iteritems():
            if sample_attr is None:
                _LOGGER.debug("Option '%s' is not mapped to a sample "
                              "attribute, so it will be added to the pipeline "
                              "argument string as a flag-like option.",
                              str(pipe_opt))
                argstring += " {}".format(pipe_opt)
                continue

            try:
               arg = getattr(sample, sample_attr)
            except AttributeError:
                _LOGGER.error(
                        "Error (missing attribute): '%s' requires sample "
                        "attribute '%s' for option '%s'",
                        pipeline_name, sample_attr, pipe_opt)
                raise

            # It's undesirable to put a null value in the argument string.
            if arg is None:
                _LOGGER.debug("Null value for sample attribute: '%s'",
                              sample_attr)
                try:
                    arg = proxies[sample_attr]
                except KeyError:
                    reason = "No default for null sample attribute: '{}'".\
                            format(sample_attr)
                    raise ValueError(reason)
                _LOGGER.debug("Found default for '{}': '{}'".
                              format(sample_attr, arg))

            argstring = update_argtext(
                    argstring, option=pipe_opt, argument=arg)

        # Add optional arguments
        if "optional_arguments" in config:
            _LOGGER.debug("Processing options")
            args = config["optional_arguments"]
            for pipe_opt, sample_attr in args.iteritems():
                _LOGGER.debug("Option '%s' maps to sample attribute '%s'",
                              pipe_opt, sample_attr)
                if sample_attr is None or sample_attr == "":
                    _LOGGER.debug("Null/empty sample attribute name for "
                                  "pipeline option '{}'".format(pipe_opt))
                    continue
                try:
                    arg = getattr(sample, sample_attr)
                except AttributeError:
                    _LOGGER.warning(
                        "> Note (missing optional attribute): '%s' requests "
                        "sample attribute '%s' for option '%s'",
                        pipeline_name, sample_attr, pipe_opt)
                    continue
                argstring = update_argtext(
                        argstring, option=pipe_opt, argument=arg)

        _LOGGER.debug("Script args: '%s'", argstring)

        return argstring

    def fetch_pipelines(self, protocol):
        """
        Fetch the mapping for a particular protocol, null if unmapped.

        :param str protocol: name/key for the protocol for which to fetch the
            pipeline(s)
        :return str | Iterable[str] | NoneType: pipeline(s) to which the given
            protocol is mapped, otherwise null
        """
        return self.protocol_mapping.get(protocol)

    def fetch_sample_subtype(
            self, protocol, strict_pipe_key, full_pipe_path):
        """
        Determine the interface and Sample subtype for a protocol and pipeline.

        :param str protocol: name of the relevant protocol
        :param str strict_pipe_key: key for specific pipeline in a pipeline
            interface mapping declaration; this must exactly match a key in
            the PipelineInterface (or the Mapping that represent it)
        :param str full_pipe_path: (absolute, expanded) path to the
            pipeline script
        :return type: Sample subtype to use for jobs for the given protocol,
            that use the pipeline indicated
        :raises KeyError: if given a pipeline key that's not mapped in the
            pipelines section of this PipelineInterface
        """

        subtype = None

        this_pipeline_data = self.pipelines[strict_pipe_key]

        try:
            subtypes = this_pipeline_data[SUBTYPE_MAPPING_SECTION]
        except KeyError:
            _LOGGER.debug("Configuration (from %s) doesn't define section '%s' "
                          "for pipeline '%s'", self.source,
                          SUBTYPE_MAPPING_SECTION, strict_pipe_key)
            # Without a subtypes section, if pipeline module defines a single
            # Sample subtype, we'll assume that type is to be used when in
            # this case, when the interface section for this pipeline lacks
            # an explicit subtypes section specification.
            subtype_name = None
        else:
            if subtypes is None:
                # Designate lack of need for import attempt and provide
                # class with name to format message below.
                subtype = Sample
                _LOGGER.debug("Null %s subtype(s) section specified for "
                              "pipeline: '%s'; using base %s type",
                              subtype.__name__, strict_pipe_key,
                              subtype.__name__)
            elif isinstance(subtypes, str):
                subtype_name = subtypes
                _LOGGER.debug("Single subtype name for pipeline '%s' "
                              "in interface from '%s': '%s'", subtype_name,
                              strict_pipe_key, self.source)
            else:
                try:
                    subtype_name = subtypes[protocol]
                except KeyError:
                    # Designate lack of need for import attempt and provide
                    # class with name to format message below.
                    subtype = Sample
                    _LOGGER.debug("No %s subtype specified in interface from "
                                  "'%s': '%s', '%s'; known: %s",
                                  subtype.__name__, self.source,
                                  strict_pipe_key, protocol,
                                  ", ".join(subtypes.keys()))

        # subtype_name is defined if and only if subtype remained null.
        # The import helper function can return null if the import attempt
        # fails, so provide the base Sample type as a fallback.
        subtype = subtype or \
                  _import_sample_subtype(full_pipe_path, subtype_name) or \
                  Sample
        _LOGGER.debug("Using Sample subtype: %s", subtype.__name__)
        return subtype

    def get_attribute(self, pipeline_name, attribute_key, path_as_list=True):
        """
        Return the value of the named attribute for the pipeline indicated.

        :param str pipeline_name: name of the pipeline of interest
        :param str attribute_key: name of the pipeline attribute of interest
        :param bool path_as_list: whether to ensure that a string attribute
            is returned as a list; this is useful for safe iteration over
            the returned value.
        """
        config = self.select_pipeline(pipeline_name)
        value = config.get(attribute_key)
        return [value] if isinstance(value, str) and path_as_list else value

    def get_pipeline_name(self, pipeline):
        """
        Translate a pipeline name (e.g., stripping file extension).

        :param str pipeline: Pipeline name or script (top-level key in
            pipeline interface mapping).
        :return str: translated pipeline name, as specified in config or by
            stripping the pipeline's file extension
        """
        config = self.select_pipeline(pipeline)
        try:
            return config["name"]
        except KeyError:
            _LOGGER.debug("No 'name' for pipeline '{}'".format(pipeline))
            return os.path.splitext(pipeline)[0]

    def iterpipes(self):
        """
        Iterate over pairs of pipeline key and interface data.

        :return iterator of (str, Mapping): Iterator over pairs of pipeline
            key and interface data
        """
        return iter(self.pipelines.items())

    @property
    def pipeline_names(self):
        """
        Names of pipelines about which this interface is aware.

        :return Iterable[str]: names of pipelines about which this
            interface is aware
        """
        # TODO: could consider keying on name.
        return list(self.pipelines.keys())

    @property
    def pipelines_path(self):
        """
        Path to pipelines folder.

        :return str | None: Path to pipelines folder, if configured with
            file rather than with raw mapping.
        """
        try:
            return os.path.dirname(self.pipe_iface_file)
        except (AttributeError, TypeError):
            return None

    @property
    def pipe_iface(self):
        """
        Old-way access to pipeline key-to-interface mapping

        :return Mapping: Binding between pipeline key and interface data
        """
        warnings.warn("On {} pi, use pi.pipelines instead of pi.pipe_iface "
                      "to access mapping from pipeline key to interface.".
                      format(self.__class__.__name__), DeprecationWarning)
        return self.pipelines

    @property
    def protomap(self):
        """
        Access protocol mapping portion of this composite interface.

        :return Mapping: binding between protocol name and pipeline key.
        """
        warnings.warn("Protomap access is deprecated; please use {}"
                      .format(PROTOMAP_KEY), DeprecationWarning)
        return self.protocol_mapping

    def select_pipeline(self, pipeline_name):
        """
        Check to make sure that pipeline has an entry and if so, return it.

        :param str pipeline_name: Name of pipeline.
        :return Mapping: configuration data for pipeline indicated
        :raises MissingPipelineConfigurationException: if there's no
            configuration data for the indicated pipeline
        """
        try:
            # For unmapped pipeline, Return empty interface instead of None.
            return self[PL_KEY][pipeline_name] or dict()
        except KeyError:
            names = ["'{}'".format(p) for p in self.pipelines.keys()]
            _LOGGER.error(
                "Missing pipeline description: '{}' not found ({} known: {})".
                format(pipeline_name, len(names), ", ".join(names)))
            # TODO: use defaults or force user to define this?
            raise MissingPipelineConfigurationException(pipeline_name)

    def uses_looper_args(self, pipeline_name):
        """
        Determine whether indicated pipeline accepts looper arguments.

        :param str pipeline_name: Name of pipeline to check for looper
            argument acceptance.
        :return bool: Whether indicated pipeline accepts looper arguments.
        """
        config = self.select_pipeline(pipeline_name)
        return "looper_args" in config and config["looper_args"]


def expand_pl_paths(piface):
    """
    Expand path to each pipeline in a declared mapping

    :param Mapping piface: Key-value mapping in which one value is a collection
        of pipeline manifests, i.e. in the pipelines section of a pipeline
        interface config file
    :return Mapping: Same as input, but with any pipeline path expanded
    """
    assert PL_KEY in piface, "For pipeline path expansion, pipeline interface" \
        "data must contain key '{}'".format(PL_KEY)
    for pipe_data in piface[PL_KEY].values():
        if "path" in pipe_data:
            pipe_path = pipe_data["path"]
            _LOGGER.whisper("Expanding path: '%s'", pipe_path)
            pipe_path = utils.expandpath(pipe_path)
            _LOGGER.whisper("Expanded: '%s'", pipe_path)
            pipe_data["path"] = pipe_path
    return piface


def standardize_protocols(piface):
    """
    Handle casing and punctuation of protocol keys in pipeline interface.

    :param MutableMapping piface: Pipeline interface data to standardize.
    :return MutableMapping: Same as the input, but with protocol keys case and
        punctuation handled in a more uniform way for matching later.
    """
    from copy import copy as cp
    assert PROTOMAP_KEY in piface, "For protocol mapping standardization, " \
        "pipeline interface data must contain key '{}'".format(PROTOMAP_KEY)
    piface[PROTOMAP_KEY] = cp(piface[PROTOMAP_KEY])
    return piface


def _import_sample_subtype(pipeline_filepath, subtype_name=None):
    """
    Import a particular Sample subclass from a Python module.

    :param str pipeline_filepath: path to file to regard as Python module
    :param str subtype_name: name of the target class (which must derive from
        the base Sample class in order for it to be used), optional; if
        unspecified, if the module defines a single subtype, then that will
        be used; otherwise, the base Sample type will be used.
    :return type: the imported class, defaulting to base Sample in case of
        failure with the import or other logic
    """
    base_type = Sample

    _, ext = os.path.splitext(pipeline_filepath)
    if ext != ".py":
        return base_type

    try:
        _LOGGER.debug("Attempting to import module defined by {}".
                      format(pipeline_filepath))

        # TODO: consider more fine-grained control here. What if verbose
        # TODO: logging is only to file, not to stdout/err?

        # Redirect standard streams during the import to prevent noisy
        # error messaging in the shell that may distract or confuse a user.
        if _LOGGER.getEffectiveLevel() > logging.DEBUG:
            with open(os.devnull, 'w') as temp_standard_streams:
                with utils.standard_stream_redirector(temp_standard_streams):
                    pipeline_module = utils.import_from_source(pipeline_filepath)
        else:
            pipeline_module = utils.import_from_source(pipeline_filepath)

    except SystemExit:
        # SystemExit would be caught as BaseException, but SystemExit is
        # particularly suggestive of an a script without a conditional
        # check on __main__, and as such warrant a tailored message.
        _LOGGER.warning("'%s' appears to attempt to run on import; "
                     "does it lack a conditional on '__main__'? "
                     "Using base type: %s",
                     pipeline_filepath, base_type.__name__)
        return base_type

    except (BaseException, Exception) as e:
        _LOGGER.debug("Can't import subtype from '%s', using base %s: %r",
                     pipeline_filepath, base_type.__name__,  e)
        return base_type

    else:
        _LOGGER.debug("Successfully imported pipeline module '%s', "
                      "naming it '%s'", pipeline_filepath,
                      pipeline_module.__name__)

    def class_names(cs):
        return ", ".join([c.__name__ for c in cs])

    # Find classes from pipeline module and determine which derive from Sample.
    classes = _fetch_classes(pipeline_module)
    _LOGGER.debug("Found %d classes: %s", len(classes), class_names(classes))

    # Base Sample could be imported; we want the true subtypes.
    proper_subtypes = _proper_subtypes(classes, base_type)
    _LOGGER.debug("%d proper %s subtype(s): %s", len(proper_subtypes),
                  base_type.__name__, class_names(proper_subtypes))

    # Determine course of action based on subtype request and number found.
    if not subtype_name:
        _LOGGER.debug("No specific subtype is requested from '%s'",
                      pipeline_filepath)
        if len(proper_subtypes) == 1:
            # No specific request and single subtype --> use single subtype.
            subtype = proper_subtypes[0]
            _LOGGER.debug("Single %s subtype found in '%s': '%s'",
                          base_type.__name__, pipeline_filepath,
                          subtype.__name__)
            return subtype
        else:
            # We can't arbitrarily select from among 0 or multiple subtypes.
            # Note that this text is used in the tests, as validation of which
            # branch of the code in this function is being hit in order to
            # return the base Sample type. If it changes, the corresponding
            # tests will also need to change.
            _LOGGER.debug("%s subtype cannot be selected from %d found in "
                          "'%s'; using base type", base_type.__name__,
                          len(proper_subtypes), pipeline_filepath)
            return base_type
    else:
        # Specific subtype request --> look for match.
        for st in proper_subtypes:
            if st.__name__ == subtype_name:
                _LOGGER.debug("Successfully imported %s from '%s'",
                              subtype_name, pipeline_filepath)
                return st
        raise ValueError(
                "'{}' matches none of the {} {} subtype(s) defined "
                "in '{}': {}".format(subtype_name, len(proper_subtypes),
                                     base_type.__name__, pipeline_filepath,
                                     class_names(proper_subtypes)))



def _fetch_classes(mod):
    """ Return the classes defined in a module. """
    try:
        _, classes = zip(*inspect.getmembers(
                mod, lambda o: inspect.isclass(o)))
    except ValueError:
        return []
    return list(classes)



def _proper_subtypes(types, supertype):
    """ Determine the proper subtypes of a supertype. """
    return list(filter(
            lambda t: issubclass(t, supertype) and t != supertype, types))<|MERGE_RESOLUTION|>--- conflicted
+++ resolved
@@ -19,10 +19,6 @@
 from attmap import PathExAttMap
 from divvy import DEFAULT_COMPUTE_RESOURCES_NAME, NEW_COMPUTE_KEY as COMPUTE_KEY
 from peppy import utils, Sample
-<<<<<<< HEAD
-=======
-from divvy import DEFAULT_COMPUTE_RESOURCES_NAME
->>>>>>> 48cb76e2
 from peppy.utils import is_command_callable
 
 
