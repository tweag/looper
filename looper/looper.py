--- conflicted
+++ resolved
@@ -504,11 +504,6 @@
         # Next, looper can run custom summarizers, if they exist.
         all_protocols = [sample.protocol for sample in self.prj.samples]
 
-<<<<<<< HEAD
-=======
-        _LOGGER.debug("Protocols: " + str(all_protocols))
-        _LOGGER.debug("Interfaces by protocol: {}".format(self.prj.interfaces_by_protocol))
->>>>>>> 3a16a8c4
         for protocol in set(all_protocols):
             try:
                 ifaces = self.prj.interfaces_by_protocol[protocol]
