--- conflicted
+++ resolved
@@ -30,15 +30,7 @@
     DEPENDENCIES.append("numexpr>=2.6.2")
 extra["install_requires"] = DEPENDENCIES
 
-<<<<<<< HEAD
 
-# 2to3
-if sys.version_info >= (3,):
-    extra["use_2to3"] = True
-
-
-=======
->>>>>>> db6ca7fe
 # Additional files to include with package
 def get_static(name, condition=None):
     static = [
@@ -62,18 +54,8 @@
 with open("looper/_version.py", "r") as versionfile:
     version = versionfile.readline().split()[-1].strip("\"'\n")
 
-<<<<<<< HEAD
-# Handle the pypi README formatting.
-try:
-    import pypandoc
-
-    long_description = pypandoc.convert_file("README.md", "rst")
-except (IOError, ImportError, OSError):
-    long_description = open("README.md").read()
-=======
 with open("README.md") as f:
     long_description = f.read()
->>>>>>> db6ca7fe
 
 setup(
     name="looper",
